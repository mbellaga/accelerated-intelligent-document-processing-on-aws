// Copyright Amazon.com, Inc. or its affiliates. All Rights Reserved.
// SPDX-License-Identifier: MIT-0

/* eslint-disable react/prop-types */
/* eslint-disable prettier/prettier */
/* eslint-disable prefer-destructuring */
import React, { useState, useEffect, useRef, memo } from 'react';
import {
  Modal,
  Box,
  SpaceBetween,
  FormField,
  Input,
  Checkbox,
  Container,
  Header,
  Spinner,
  Button,
} from '@awsui/components-react';
import { Logger } from 'aws-amplify';
import generateS3PresignedUrl from '../common/generate-s3-presigned-url';
import useAppContext from '../../contexts/app';
import { getFieldConfidenceInfo } from '../common/confidence-alerts-utils';

const logger = new Logger('VisualEditorModal');

// Memoized component to render a bounding box on an image
const BoundingBox = memo(({ box, page, currentPage, imageRef, zoomLevel = 1, panOffset = { x: 0, y: 0 } }) => {
  const [dimensions, setDimensions] = useState({ width: 0, height: 0 });

  useEffect(() => {
    if (imageRef.current && page === currentPage) {
      const updateDimensions = () => {
        const img = imageRef.current;
        const rect = img.getBoundingClientRect();
        const containerRect = img.parentElement.getBoundingClientRect();

        // Get the actual displayed dimensions and position after all transforms
        const transformedWidth = rect.width;
        const transformedHeight = rect.height;
        const transformedOffsetX = rect.left - containerRect.left;
        const transformedOffsetY = rect.top - containerRect.top;

        setDimensions({
          transformedWidth,
          transformedHeight,
          transformedOffsetX,
          transformedOffsetY,
        });

        logger.debug('VisualEditorModal - BoundingBox dimensions updated:', {
          imageWidth: img.width,
          imageHeight: img.height,
          naturalWidth: img.naturalWidth,
          naturalHeight: img.naturalHeight,
          offsetX: rect.left - containerRect.left,
          offsetY: rect.top - containerRect.top,
          imageRect: rect,
          containerRect,
        });
      };

      // Update dimensions when image loads
      if (imageRef.current.complete && imageRef.current.naturalWidth > 0) {
        updateDimensions();
      } else {
        imageRef.current.addEventListener('load', updateDimensions);
      }

      return () => {
        if (imageRef.current) {
          imageRef.current.removeEventListener('load', updateDimensions);
        }
      };
    }
    return undefined;
  }, [imageRef, page, currentPage]);

  // Update dimensions when zoom or pan changes
  useEffect(() => {
    if (imageRef.current && page === currentPage) {
      const updateDimensions = () => {
        const img = imageRef.current;
        const rect = img.getBoundingClientRect();
        const containerRect = img.parentElement.getBoundingClientRect();

        // Get the actual displayed dimensions and position after all transforms
        const transformedWidth = rect.width;
        const transformedHeight = rect.height;
        const transformedOffsetX = rect.left - containerRect.left;
        const transformedOffsetY = rect.top - containerRect.top;

        setDimensions({
          transformedWidth,
          transformedHeight,
          transformedOffsetX,
          transformedOffsetY,
        });
      };

      // Small delay to allow transforms to complete
      const timeoutId = setTimeout(updateDimensions, 50);

      return () => clearTimeout(timeoutId);
    }
    return undefined;
  }, [zoomLevel, panOffset, imageRef, page, currentPage]);

  if (page !== currentPage || !box || !dimensions.transformedWidth) {
    return null;
  }

  // Calculate position based on image dimensions with proper zoom and pan handling
  if (!box.boundingBox) {
    return null;
  }

  const bbox = box.boundingBox;

  // Calculate position and size directly on the transformed image
  const finalLeft = bbox.left * dimensions.transformedWidth + dimensions.transformedOffsetX;
  const finalTop = bbox.top * dimensions.transformedHeight + dimensions.transformedOffsetY;
  const finalWidth = bbox.width * dimensions.transformedWidth;
  const finalHeight = bbox.height * dimensions.transformedHeight;

  // Position the bounding box directly without additional transforms
  const style = {
    position: 'absolute',
    left: `${finalLeft}px`,
    top: `${finalTop}px`,
    width: `${finalWidth}px`,
    height: `${finalHeight}px`,
    border: '2px solid red',
    pointerEvents: 'none',
    zIndex: 10,
    transition: 'all 0.1s ease-out',
  };

  logger.debug('VisualEditorModal - BoundingBox style calculated:', {
    bbox,
    dimensions,
    finalLeft,
    finalTop,
    finalWidth,
    finalHeight,
    style,
  });

  return <div style={style} />;
});

// Memoized component to render a form field based on its type
const FormFieldRenderer = memo(
  ({
    fieldKey,
    value,
    onChange,
    isReadOnly,
    confidence,
    geometry,
    onFieldFocus,
    onFieldDoubleClick,
    path = [],
    explainabilityInfo = null,
    mergedConfig = null,
  }) => {
    // Determine field type
    let fieldType = typeof value;
    if (Array.isArray(value)) {
      fieldType = 'array';
    } else if (value === null || value === undefined) {
      fieldType = 'null';
    }

    // Get confidence information from explainability data (for all fields)
    // Filter out structural keys from the path for explainability lookup
    // We need to remove top-level keys like 'inference_result', 'explainability_info', etc.
    const structuralKeys = ['inference_result', 'inferenceResult', 'explainability_info'];
    let filteredPath = path.filter(
      (pathSegment) => !structuralKeys.includes(pathSegment) && typeof pathSegment !== 'undefined',
    );

    // Remove the field name itself from the path if it's the last element
    // The path should point to the parent container, not include the field name
    if (filteredPath.length > 0 && filteredPath[filteredPath.length - 1] === fieldKey) {
      filteredPath = filteredPath.slice(0, -1);
    }

    const confidenceInfo = getFieldConfidenceInfo(fieldKey, explainabilityInfo, filteredPath, mergedConfig);

    // Determine color and style for confidence display
    let confidenceColor;
    let confidenceStyle;
    if (confidenceInfo.hasConfidenceInfo) {
      if (confidenceInfo.displayMode === 'with-threshold') {
        confidenceColor = confidenceInfo.isAboveThreshold ? 'text-status-success' : 'text-status-error';
        confidenceStyle = undefined;
      } else {
        confidenceColor = undefined;
        confidenceStyle = { color: confidenceInfo.textColor };
      }
    }

    // Create label with confidence score if available (legacy support)
    const label = confidence !== undefined ? `${fieldKey} (${(confidence * 100).toFixed(1)}%)` : fieldKey;

    // Handle field focus - pass geometry info if available
    const handleFocus = () => {
      if (geometry && onFieldFocus) {
        onFieldFocus(geometry);
      }
    };

    // Handle field click - optimized version
    const handleClick = (event) => {
      const clickStart = performance.now();
      logger.debug('🖱️ FIELD CLICK START:', { fieldKey, timestamp: clickStart });

      if (event) {
        event.stopPropagation();
      }

      let actualGeometry = geometry;

      // Try to extract geometry from explainabilityInfo if not provided
      if (!actualGeometry && explainabilityInfo && Array.isArray(explainabilityInfo) && explainabilityInfo[0]) {
        const [firstExplainabilityItem] = explainabilityInfo;

        // Try direct field lookup first
        let fieldInfo = firstExplainabilityItem[fieldKey];

        // If not found directly, try to navigate the full path
        if (!fieldInfo) {
          const fullPathParts = [...path, fieldKey];
          let pathFieldInfo = firstExplainabilityItem;

          fullPathParts.forEach((pathPart) => {
            if (pathFieldInfo && typeof pathFieldInfo === 'object') {
              if (Array.isArray(pathFieldInfo) && !Number.isNaN(parseInt(pathPart, 10))) {
                const arrayIndex = parseInt(pathPart, 10);
                if (arrayIndex >= 0 && arrayIndex < pathFieldInfo.length) {
                  pathFieldInfo = pathFieldInfo[arrayIndex];
                } else {
                  pathFieldInfo = null;
                }
              } else if (pathFieldInfo[pathPart]) {
                pathFieldInfo = pathFieldInfo[pathPart];
              } else {
                pathFieldInfo = null;
              }
            } else {
              pathFieldInfo = null;
            }
          });

          fieldInfo = pathFieldInfo;
        }

        if (fieldInfo && fieldInfo.geometry && Array.isArray(fieldInfo.geometry) && fieldInfo.geometry[0]) {
          actualGeometry = fieldInfo.geometry[0];
        }
      }

      if (actualGeometry && onFieldFocus) {
        const focusStart = performance.now();
        logger.debug('🎯 FIELD FOCUS START:', { fieldKey, timestamp: focusStart });
        onFieldFocus(actualGeometry);
        const focusEnd = performance.now();
        logger.debug('✅ FIELD FOCUS END:', { fieldKey, duration: `${(focusEnd - focusStart).toFixed(2)}ms` });
      }

      const clickEnd = performance.now();
      logger.debug('🏁 FIELD CLICK END:', { fieldKey, totalDuration: `${(clickEnd - clickStart).toFixed(2)}ms` });
    };

    // Handle field double-click
    const handleDoubleClick = (event) => {
      if (event) {
        event.stopPropagation();
      }
      logger.debug('=== FIELD DOUBLE-CLICKED ===');
      logger.debug('Field Key:', fieldKey);
      logger.debug('Geometry Passed:', geometry);

      let actualGeometry = geometry;

      // Try to extract geometry from explainabilityInfo if not provided
      if (!actualGeometry && explainabilityInfo && Array.isArray(explainabilityInfo) && explainabilityInfo[0]) {
        const [firstExplainabilityItem] = explainabilityInfo;
        const fieldInfo = firstExplainabilityItem[fieldKey];

        if (fieldInfo && fieldInfo.geometry && Array.isArray(fieldInfo.geometry) && fieldInfo.geometry[0]) {
          actualGeometry = fieldInfo.geometry[0];
        }
      }

      if (actualGeometry && onFieldDoubleClick) {
        logger.debug('Calling onFieldDoubleClick with geometry:', actualGeometry);
        onFieldDoubleClick(actualGeometry);
      } else {
        logger.debug('No geometry found for field double-click:', fieldKey);
      }
      logger.debug('=== END FIELD DOUBLE-CLICK ===');
    };

    // Render based on field type
    switch (fieldType) {
      case 'string':
        return (
          <div
            onClick={handleClick}
            onDoubleClick={handleDoubleClick}
            onKeyDown={(e) => e.key === 'Enter' && handleClick(e)}
            role="button"
            tabIndex={0}
            style={{ cursor: geometry ? 'pointer' : 'default' }}
          >
            <FormField
              label={
                <Box>
                  {fieldKey}:
                  {confidenceInfo.hasConfidenceInfo && (
                    <Box fontSize="body-s" padding={{ top: 'xxxs' }} color={confidenceColor} style={confidenceStyle}>
                      {confidenceInfo.displayMode === 'with-threshold'
                        ? `Confidence: ${(confidenceInfo.confidence * 100).toFixed(1)}% / Threshold: ${(
                            confidenceInfo.confidenceThreshold * 100
                          ).toFixed(1)}%`
                        : `Confidence: ${(confidenceInfo.confidence * 100).toFixed(1)}%`}
                    </Box>
                  )}
                </Box>
              }
            >
              <Input
                value={value || ''}
                disabled={isReadOnly}
                onChange={({ detail }) => {
                  const startTime = performance.now();
                  logger.debug('🔥 KEYSTROKE START:', {
                    fieldKey,
                    newValue: detail.value,
                    isReadOnly,
                    timestamp: startTime,
                  });

                  if (!isReadOnly) {
                    logger.debug('🔄 Calling onChange...', { fieldKey });
                    const changeStartTime = performance.now();
                    onChange(detail.value);
                    const changeEndTime = performance.now();
                    logger.debug('✅ onChange completed:', {
                      fieldKey,
                      duration: `${(changeEndTime - changeStartTime).toFixed(2)}ms`,
                    });
                  }

                  const endTime = performance.now();
                  logger.debug('🏁 KEYSTROKE END:', {
                    fieldKey,
                    totalDuration: `${(endTime - startTime).toFixed(2)}ms`,
                  });
                }}
                onFocus={handleFocus}
              />
            </FormField>
          </div>
        );

      case 'number':
        return (
          <div
            onClick={handleClick}
            onDoubleClick={handleDoubleClick}
            onKeyDown={(e) => {
              if (e.key === 'Enter' || e.key === ' ') {
                e.preventDefault();
                handleClick(e);
              }
            }}
            role="button"
            tabIndex={0}
            style={{ cursor: geometry ? 'pointer' : 'default' }}
          >
            <FormField
              label={
                <Box>
                  {fieldKey}:
                  {confidenceInfo.hasConfidenceInfo && (
                    <Box fontSize="body-s" padding={{ top: 'xxxs' }} color={confidenceColor} style={confidenceStyle}>
                      {confidenceInfo.displayMode === 'with-threshold'
                        ? `Confidence: ${(confidenceInfo.confidence * 100).toFixed(1)}% / Threshold: ${(
                            confidenceInfo.confidenceThreshold * 100
                          ).toFixed(1)}%`
                        : `Confidence: ${(confidenceInfo.confidence * 100).toFixed(1)}%`}
                    </Box>
                  )}
                </Box>
              }
            >
              <Input
                type="number"
                value={String(value)}
                disabled={isReadOnly}
                onChange={({ detail }) => {
                  if (!isReadOnly) {
                    const numValue = Number(detail.value);
                    onChange(Number.isNaN(numValue) ? 0 : numValue);
                  }
                }}
                onFocus={handleFocus}
              />
            </FormField>
          </div>
        );

      case 'boolean':
        return (
          <div
            onClick={handleClick}
            onDoubleClick={handleDoubleClick}
            onKeyDown={(e) => {
              if (e.key === 'Enter' || e.key === ' ') {
                e.preventDefault();
                handleClick(e);
              }
            }}
            role="button"
            tabIndex={0}
            style={{ cursor: geometry ? 'pointer' : 'default' }}
          >
            <FormField
              label={
                <Box>
                  {fieldKey}:
                  {confidenceInfo.hasConfidenceInfo && (
                    <Box fontSize="body-s" padding={{ top: 'xxxs' }} color={confidenceColor} style={confidenceStyle}>
                      {confidenceInfo.displayMode === 'with-threshold'
                        ? `Confidence: ${(confidenceInfo.confidence * 100).toFixed(1)}% / Threshold: ${(
                            confidenceInfo.confidenceThreshold * 100
                          ).toFixed(1)}%`
                        : `Confidence: ${(confidenceInfo.confidence * 100).toFixed(1)}%`}
                    </Box>
                  )}
                </Box>
              }
            >
              <Checkbox
                checked={Boolean(value)}
                disabled={isReadOnly}
                onChange={({ detail }) => !isReadOnly && onChange(detail.checked)}
                onFocus={handleFocus}
              >
                {String(value)}
              </Checkbox>
            </FormField>
          </div>
        );

      case 'object':
        if (value === null) {
          return (
            <FormField label={label}>
              <Input value="null" disabled={isReadOnly} onFocus={handleFocus} />
            </FormField>
          );
        }

        return (
          <Box padding="xs">
            <Box fontSize="body-m" fontWeight="bold" padding="xxxs" onFocus={handleFocus}>
              {label}
            </Box>
            <Box padding={{ left: 'l' }}>
              <SpaceBetween size="xs">
                {Object.entries(value).map(([key, val]) => {
                  // Get confidence and geometry for this field from explainability_info
                  let fieldConfidence;
                  let fieldGeometry;

                  // Try to get from explainability_info if available
                  if (explainabilityInfo && Array.isArray(explainabilityInfo)) {
                    // Handle nested structure like explainabilityInfo[0].NAME_DETAILS.LAST_NAME
                    const currentPath = [...path, key];
                    const [firstExplainabilityItem] = explainabilityInfo;
                    // eslint-disable-next-line prefer-destructuring
                    let fieldInfo = firstExplainabilityItem;

                    // Navigate through the path to find the field info
                    let pathFieldInfo = fieldInfo;
                    currentPath.forEach((pathPart) => {
                      if (pathFieldInfo && typeof pathFieldInfo === 'object' && pathFieldInfo[pathPart]) {
                        pathFieldInfo = pathFieldInfo[pathPart];
                      } else {
                        pathFieldInfo = null;
                      }
                    });
                    fieldInfo = pathFieldInfo;

                    if (fieldInfo) {
                      fieldConfidence = fieldInfo.confidence;

                      // Extract geometry - handle both direct geometry and geometry arrays
                      if (fieldInfo.geometry && Array.isArray(fieldInfo.geometry) && fieldInfo.geometry.length > 0) {
                        const geomData = fieldInfo.geometry[0];
                        if (geomData.boundingBox && geomData.page !== undefined) {
                          fieldGeometry = {
                            boundingBox: geomData.boundingBox,
                            page: geomData.page,
                            vertices: geomData.vertices,
                          };
                        }
                      }
                    }
                  }

                  return (
                    <FormFieldRenderer
                      key={`obj-${fieldKey}-${path.join('.')}-${key}`}
                      fieldKey={key}
                      value={val}
                      onChange={(newVal) => {
                        if (!isReadOnly) {
                          const newObj = { ...value };
                          newObj[key] = newVal;
                          onChange(newObj);
                        }
                      }}
                      isReadOnly={isReadOnly}
                      confidence={fieldConfidence}
                      geometry={fieldGeometry}
                      onFieldFocus={onFieldFocus}
                      onFieldDoubleClick={onFieldDoubleClick}
                      path={[...path, key]}
                      explainabilityInfo={explainabilityInfo}
                      mergedConfig={mergedConfig}
                    />
                  );
                })}
              </SpaceBetween>
            </Box>
          </Box>
        );

      case 'array':
        return (
          <Box padding="xs">
            <Box fontSize="body-m" fontWeight="bold" padding="xxxs" onFocus={handleFocus}>
              {label} ({value.length} items)
            </Box>
            <Box padding={{ left: 'l' }}>
              <SpaceBetween size="xs">
                {value.map((item, index) => {
                  // Create a stable unique key for each array item
                  const itemKey = `arr-${fieldKey}-${path.join('.')}-${index}`;

                  // Extract confidence and geometry for array items
                  let itemConfidence;
                  let itemGeometry;

                  // Try to get from explainability_info if available
                  if (explainabilityInfo && Array.isArray(explainabilityInfo)) {
                    const [firstExplainabilityItem] = explainabilityInfo;

                    // Handle nested structure - navigate to the array field first
                    let arrayFieldInfo = firstExplainabilityItem;
                    path.forEach((pathPart) => {
                      if (arrayFieldInfo && typeof arrayFieldInfo === 'object' && arrayFieldInfo[pathPart]) {
                        arrayFieldInfo = arrayFieldInfo[pathPart];
                      } else {
                        arrayFieldInfo = null;
                      }
                    });

                    // For arrays, the explainability info structure can be:
                    // 1. An array where each element has confidence/geometry (e.g., ENDORSEMENTS, RESTRICTIONS)
                    // 2. An object with nested structure
                    if (arrayFieldInfo && Array.isArray(arrayFieldInfo) && arrayFieldInfo[index]) {
                      const itemInfo = arrayFieldInfo[index];
                      if (itemInfo) {
                        itemConfidence = itemInfo.confidence;

                        // Extract geometry
                        if (itemInfo.geometry && Array.isArray(itemInfo.geometry) && itemInfo.geometry.length > 0) {
                          const geomData = itemInfo.geometry[0];
                          if (geomData.boundingBox && geomData.page !== undefined) {
                            itemGeometry = {
                              boundingBox: geomData.boundingBox,
                              page: geomData.page,
                              vertices: geomData.vertices,
                            };
                          }
                        }
                      }
                    }
                  }

                  return (
                    <FormFieldRenderer
                      key={itemKey}
                      fieldKey={`[${index}]`}
                      value={item}
                      onChange={(newVal) => {
                        if (!isReadOnly) {
                          const newArray = [...value];
                          newArray[index] = newVal;
                          onChange(newArray);
                        }
                      }}
                      isReadOnly={isReadOnly}
                      confidence={itemConfidence}
                      geometry={itemGeometry}
                      onFieldFocus={onFieldFocus}
                      onFieldDoubleClick={onFieldDoubleClick}
                      path={[...path, index]}
                      explainabilityInfo={explainabilityInfo}
                      mergedConfig={mergedConfig}
                    />
                  );
                })}
              </SpaceBetween>
            </Box>
          </Box>
        );

      default:
        return (
          <div
            onClick={handleClick}
            onDoubleClick={handleDoubleClick}
            onKeyDown={(e) => {
              if (e.key === 'Enter' || e.key === ' ') {
                e.preventDefault();
                handleClick(e);
              }
            }}
            role="button"
            tabIndex={0}
            style={{ cursor: geometry ? 'pointer' : 'default' }}
          >
            <FormField
              label={
                <Box>
                  {fieldKey}:
                  {confidenceInfo.hasConfidenceInfo && (
                    <Box fontSize="body-s" padding={{ top: 'xxxs' }} color={confidenceColor} style={confidenceStyle}>
                      {confidenceInfo.displayMode === 'with-threshold'
                        ? `Confidence: ${(confidenceInfo.confidence * 100).toFixed(1)}% / Threshold: ${(
                            confidenceInfo.confidenceThreshold * 100
                          ).toFixed(1)}%`
                        : `Confidence: ${(confidenceInfo.confidence * 100).toFixed(1)}%`}
                    </Box>
                  )}
                </Box>
              }
            >
              <Input
                value={String(value)}
                disabled={isReadOnly}
                onChange={({ detail }) => !isReadOnly && onChange(detail.value)}
                onFocus={handleFocus}
              />
            </FormField>
          </div>
        );
    }
  },
);

const VisualEditorModal = ({ visible, onDismiss, jsonData, onChange, isReadOnly, sectionData }) => {
  const { currentCredentials } = useAppContext();
  const [pageImages, setPageImages] = useState({});
  const [loadingImages, setLoadingImages] = useState(true);
  const [currentPage, setCurrentPage] = useState(null);
  const [activeFieldGeometry, setActiveFieldGeometry] = useState(null);
  const [zoomLevel, setZoomLevel] = useState(1);
  const [panOffset, setPanOffset] = useState({ x: 0, y: 0 });
  const [localJsonData, setLocalJsonData] = useState(jsonData);
  const imageRef = useRef(null);
  const imageContainerRef = useRef(null);
  const debounceTimerRef = useRef(null);

  // Sync local data with props
  useEffect(() => {
    setLocalJsonData(jsonData);
  }, [jsonData]);

  // Debounced parent onChange function with non-blocking execution
  const debouncedParentOnChange = (jsonString) => {
    // Clear existing timer
    if (debounceTimerRef.current) {
      clearTimeout(debounceTimerRef.current);
    }

    // Set new timer - call parent after 1 second of no typing
    debounceTimerRef.current = setTimeout(() => {
      if (onChange) {
        const parentCallStart = performance.now();
        logger.debug('🚀 DEBOUNCED PARENT onChange - Calling parent onChange...');

        // Use requestIdleCallback to ensure parent onChange doesn't block UI
        // If not available, fall back to setTimeout with 0 delay
        const executeParentChange = () => {
          try {
            onChange(jsonString);
            const parentCallEnd = performance.now();
            logger.debug('🏁 DEBOUNCED PARENT onChange - Parent onChange completed:', {
              duration: `${(parentCallEnd - parentCallStart).toFixed(2)}ms`,
            });
          } catch (error) {
            logger.error('Error in parent onChange:', error);
          }
        };

        if (window.requestIdleCallback) {
          // Use requestIdleCallback to run during browser idle time
          window.requestIdleCallback(executeParentChange, { timeout: 5000 });
        } else {
          // Fallback: use setTimeout to yield control back to browser
          setTimeout(executeParentChange, 0);
        }
      }
    }, 1000); // 1 second debounce
  };

  // Cleanup debounce timer on unmount
  useEffect(() => {
    return () => {
      if (debounceTimerRef.current) {
        clearTimeout(debounceTimerRef.current);
      }
    };
  }, []);

  // Extract inference results and page IDs from local data for immediate UI updates
  const inferenceResult = localJsonData?.inference_result || localJsonData?.inferenceResult || localJsonData;
  const pageIds = sectionData?.PageIds || [];

  // Load page images - only when modal opens or when core data changes
  useEffect(() => {
    if (!visible) {
      // Reset state when modal closes
      setPageImages({});
      setCurrentPage(null);
      setActiveFieldGeometry(null);
      return;
    }

    const loadImages = async () => {
      if (!pageIds || pageIds.length === 0) {
        setLoadingImages(false);
        return;
      }

      setLoadingImages(true);

      try {
        const documentPages = sectionData?.documentItem?.pages || [];
        logger.debug('VisualEditorModal - Loading images for pageIds:', pageIds);

        const images = {};

        await Promise.all(
          pageIds.map(async (pageId) => {
            // Find the page in the document's pages array by matching the Id
            const page = documentPages.find((p) => p.Id === pageId);

            if (page?.ImageUri) {
              try {
                logger.debug(`VisualEditorModal - generating presigned URL for page ${pageId}`);
                const url = await generateS3PresignedUrl(page.ImageUri, currentCredentials);
                images[pageId] = url;
              } catch (err) {
                logger.error(`Error generating presigned URL for page ${pageId}:`, err);
              }
            }
          }),
        );

        logger.debug('VisualEditorModal - Successfully loaded images for', Object.keys(images).length, 'pages');

        setPageImages(images);

        // Set the first page as current if not already set
        if (!currentPage && pageIds.length > 0) {
          setCurrentPage(pageIds[0]);
        }
      } catch (err) {
        logger.error('Error loading page images:', err);
      } finally {
        setLoadingImages(false);
      }
    };

    loadImages();
    // Only reload images when modal opens or when pageIds/sectionData changes, not when switching pages
  }, [visible, pageIds, sectionData?.documentItem?.pages, currentCredentials]);

  // Zoom controls
  const handleZoomIn = () => {
    setZoomLevel((prev) => Math.min(prev * 1.25, 4));
  };

  const handleZoomOut = () => {
    setZoomLevel((prev) => Math.max(prev / 1.25, 0.25));
  };

  // Pan controls
  const panStep = 50;

  const handlePanLeft = () => {
    setPanOffset((prev) => ({ ...prev, x: prev.x + panStep }));
  };

  const handlePanRight = () => {
    setPanOffset((prev) => ({ ...prev, x: prev.x - panStep }));
  };

  const handlePanUp = () => {
    setPanOffset((prev) => ({ ...prev, y: prev.y + panStep }));
  };

  const handlePanDown = () => {
    setPanOffset((prev) => ({ ...prev, y: prev.y - panStep }));
  };

  const handleResetView = () => {
    setZoomLevel(1);
    setPanOffset({ x: 0, y: 0 });
  };

  // Handle mouse wheel for zoom
  const handleWheel = (e) => {
    if (e.ctrlKey || e.metaKey) {
      e.preventDefault();
      const delta = e.deltaY < 0 ? 1.1 : 0.9;
      setZoomLevel((prev) => Math.min(Math.max(prev * delta, 0.25), 4));
    }
  };

  // Handle field focus - update active field geometry and switch to the correct page
  // This function is intentionally kept lightweight and independent of debounced operations
  const handleFieldFocus = (geometry) => {
    const focusStart = performance.now();
    logger.debug('VisualEditorModal - handleFieldFocus START:', { timestamp: focusStart });

    // Use setTimeout to make this completely asynchronous and non-blocking
    setTimeout(() => {
      if (geometry) {
        setActiveFieldGeometry(geometry);

        // If geometry has a page field, switch to that page
        if (geometry.page !== undefined && pageIds.length > 0) {
          const pageIndex = geometry.page - 1;
          if (pageIndex >= 0 && pageIndex < pageIds.length) {
            const targetPageId = pageIds[pageIndex];
            setCurrentPage(targetPageId);
          }
        }
      } else {
        setActiveFieldGeometry(null);
      }

      const focusEnd = performance.now();
      logger.debug('VisualEditorModal - handleFieldFocus END:', {
        duration: `${(focusEnd - focusStart).toFixed(2)}ms`,
      });
    }, 0);
  };

  // Handle field double-click - zoom to 200% and center on field
  const handleFieldDoubleClick = (geometry) => {
    logger.debug('VisualEditorModal - handleFieldDoubleClick called with geometry:', geometry);

    if (geometry && imageRef.current && imageContainerRef.current) {
      // First switch to the correct page if needed
      if (geometry.page !== undefined && pageIds.length > 0) {
        const pageIndex = geometry.page - 1;
        if (pageIndex >= 0 && pageIndex < pageIds.length) {
          const targetPageId = pageIds[pageIndex];
          if (targetPageId !== currentPage) {
            setCurrentPage(targetPageId);
          }
        }
      }

      // Set zoom to 200%
      const targetZoom = 2.0;
      setZoomLevel(targetZoom);

      // Calculate pan offset to center the field
      setTimeout(() => {
        if (imageRef.current && imageContainerRef.current) {
          const img = imageRef.current;
          const container = imageContainerRef.current;

          // Get image and container dimensions
          const imgRect = img.getBoundingClientRect();
          const containerRect = container.getBoundingClientRect();

          const imageWidth = img.width || img.naturalWidth;
          const imageHeight = img.height || img.naturalHeight;
          const offsetX = imgRect.left - containerRect.left;
          const offsetY = imgRect.top - containerRect.top;

          // Get bounding box coordinates
          const bbox = geometry.boundingBox;

          if (bbox) {
            const { left, top, width, height } = bbox;

            // Calculate field center in image coordinates
            const fieldCenterX = (left + width / 2) * imageWidth + offsetX;
            const fieldCenterY = (top + height / 2) * imageHeight + offsetY;

            // Calculate viewport center
            const viewportCenterX = containerRect.width / 2;
            const viewportCenterY = containerRect.height / 2;

            // Calculate image center
            const imageCenterX = offsetX + imageWidth / 2;
            const imageCenterY = offsetY + imageHeight / 2;

            // Calculate relative position of field center from image center
            const relativeX = fieldCenterX - imageCenterX;
            const relativeY = fieldCenterY - imageCenterY;

            // At 200% zoom, calculate where the field center will be
            const scaledRelativeX = relativeX * targetZoom;
            const scaledRelativeY = relativeY * targetZoom;

            // Calculate required pan offset to center the field in viewport
            const requiredPanX = viewportCenterX - (imageCenterX + scaledRelativeX);
            const requiredPanY = viewportCenterY - (imageCenterY + scaledRelativeY);

            logger.debug('VisualEditorModal - Auto-centering calculation:', {
              fieldCenterX,
              fieldCenterY,
              viewportCenterX,
              viewportCenterY,
              imageCenterX,
              imageCenterY,
              relativeX,
              relativeY,
              scaledRelativeX,
              scaledRelativeY,
              requiredPanX,
              requiredPanY,
            });

            setPanOffset({ x: requiredPanX, y: requiredPanY });
          }
        }
      }, 100); // Small delay to allow zoom to take effect

      // Also set the active geometry for bounding box display
      setActiveFieldGeometry(geometry);
    }
  };

  // Create carousel items from page images
  const carouselItems = pageIds.map((pageId) => ({
    id: pageId,
    content: (
      <div
        ref={pageId === currentPage ? imageContainerRef : null}
        style={{
          position: 'relative',
          width: '100%',
          height: '100%',
          display: 'flex',
          justifyContent: 'center',
          overflow: 'hidden',
          cursor: zoomLevel > 1 ? 'grab' : 'default',
        }}
        onWheel={handleWheel}
      >
        {pageImages[pageId] ? (
          <>
            <img
              ref={pageId === currentPage ? imageRef : null}
              src={pageImages[pageId]}
              alt={`Page ${pageId}`}
<<<<<<< HEAD
              style={{ 
                maxWidth: '100%',
                maxHeight: 'min(70vh, 700px)',
=======
              style={{
                maxWidth: 'none',
                maxHeight: 'none',
>>>>>>> a0e96d4b
                width: 'auto',
                height: 'auto',
                objectFit: 'contain',
                transform: `scale(${zoomLevel}) translate(${panOffset.x / zoomLevel}px, ${panOffset.y / zoomLevel}px)`,
                transformOrigin: 'center center',
                transition: 'transform 0.1s ease-out',
              }}
              onError={(e) => {
                logger.error(`Error loading image for page ${pageId}:`, e);
                // Fallback image for error state
                const fallbackImage =
                  'data:image/svg+xml;base64,PHN2ZyB3aWR0aD0iMjAwIiBoZWlnaHQ9IjIwMCIgeG1sbnM9Imh0dHA6' +
                  'Ly93d3cudzMub3JnLzIwMDAvc3ZnIj48cmVjdCB3aWR0aD0iMjAwIiBoZWlnaHQ9IjIwMCIgZmlsbD0iI2Yw' +
                  'ZjBmMCIvPjx0ZXh0IHg9IjUwJSIgeT0iNTAlIiBmb250LWZhbWlseT0iQXJpYWwiIGZvbnQtc2l6ZT0iMjAi' +
                  'IHRleHQtYW5jaG9yPSJtaWRkbGUiIGZpbGw9IiM5OTkiPkltYWdlIGxvYWQgZXJyb3I8L3RleHQ+PC9zdmc+';
                e.target.src = fallbackImage;
              }}
            />
            {activeFieldGeometry && (
              <BoundingBox
                box={activeFieldGeometry}
                page={currentPage}
                currentPage={currentPage}
                imageRef={imageRef}
                zoomLevel={zoomLevel}
                panOffset={panOffset}
              />
            )}
          </>
        ) : (
          <Box padding="xl" textAlign="center">
            <Spinner />
            <div>Loading image...</div>
          </Box>
        )}
      </div>
    ),
  }));

  return (
    <Modal
      onDismiss={onDismiss}
      visible={visible}
      header="Visual Document Editor"
      size="max"
      footer={
        <Box float="right">
          <SpaceBetween direction="horizontal" size="xs">
            <Button
              variant="link"
              onClick={() => {
                const dismissStart = performance.now();
                logger.debug('🚪 CANCEL BUTTON - onDismiss starting...', { timestamp: dismissStart });
                onDismiss();
                const dismissEnd = performance.now();
                logger.debug('✅ CANCEL BUTTON - onDismiss completed:', {
                  duration: `${(dismissEnd - dismissStart).toFixed(2)}ms`,
                });
              }}
            >
              Cancel
            </Button>
            <Button
              variant="primary"
              onClick={() => {
                const dismissStart = performance.now();
                logger.debug('🚪 DONE BUTTON - onDismiss starting...', { timestamp: dismissStart });
                onDismiss();
                const dismissEnd = performance.now();
                logger.debug('✅ DONE BUTTON - onDismiss completed:', {
                  duration: `${(dismissEnd - dismissStart).toFixed(2)}ms`,
                });
              }}
            >
              Done
            </Button>
          </SpaceBetween>
        </Box>
      }
    >
      <div
        style={{
          display: 'flex',
          flexDirection: 'row',
          alignItems: 'flex-start',
          gap: '20px',
          height: 'calc(100vh - 200px)',
          maxHeight: '1000px',
          minHeight: '1000px',
          width: '100%',
        }}
      >
        {/* Left side - Page images carousel - Fixed height, non-scrollable */}
        <div
          style={{
            width: '50%',
            minWidth: '50%',
            maxWidth: '50%',
            height: '100%',
            display: 'flex',
            flexDirection: 'column',
            flex: '0 0 50%',
          }}
        >
          <Container
            header={<Header variant="h3">Document Pages ({pageIds.length})</Header>}
            style={{
              height: '100%',
              display: 'flex',
              flexDirection: 'column',
              overflow: 'hidden',
              flex: 1,
            }}
          >
            {(() => {
              if (loadingImages) {
                return (
                  <Box padding="xl" textAlign="center">
                    <Spinner />
                    <div>Loading page images...</div>
                  </Box>
                );
              }
              if (carouselItems.length > 0) {
                return (
                  <Box style={{ flex: 1, position: 'relative', overflow: 'hidden' }}>
                    {/* Display current page */}
                    {carouselItems.find((item) => item.id === currentPage)?.content}

                    {/* Simple navigation */}
                    <Box
                      style={{
                        display: 'flex',
                        justifyContent: 'space-between',
                        position: 'absolute',
                        width: '100%',
                        top: '50%',
                        transform: 'translateY(-50%)',
                        pointerEvents: 'none',
                      }}
                    >
                      <Button
                        iconName="angle-left"
                        variant="icon"
                        onClick={() => {
                          const currentIndex = pageIds.indexOf(currentPage);
                          if (currentIndex > 0) {
                            setCurrentPage(pageIds[currentIndex - 1]);
                            setActiveFieldGeometry(null);
                          }
                        }}
                        disabled={pageIds.indexOf(currentPage) === 0}
                        style={{ pointerEvents: 'auto' }}
                      />
                      <Button
                        iconName="angle-right"
                        variant="icon"
                        onClick={() => {
                          const currentIndex = pageIds.indexOf(currentPage);
                          if (currentIndex < pageIds.length - 1) {
                            setCurrentPage(pageIds[currentIndex + 1]);
                            setActiveFieldGeometry(null);
                          }
                        }}
                        disabled={pageIds.indexOf(currentPage) === pageIds.length - 1}
                        style={{ pointerEvents: 'auto' }}
                      />
                    </Box>

                    {/* Page indicator and Controls */}
                    <Box
                      style={{
                        position: 'absolute',
                        bottom: '10px',
                        width: '100%',
                        display: 'flex',
                        flexDirection: 'column',
                        alignItems: 'center',
                        gap: '8px',
                      }}
                    >
                      {/* Page indicator */}
                      <Box
                        style={{
                          backgroundColor: 'rgba(255, 255, 255, 0.8)',
                          padding: '4px 8px',
                          borderRadius: '4px',
                        }}
                      >
                        Page {pageIds.indexOf(currentPage) + 1} of {pageIds.length}
                      </Box>

                      {/* Zoom and Pan Controls */}
                      <Box
                        style={{
                          backgroundColor: 'rgba(255, 255, 255, 0.9)',
                          padding: '4px 8px',
                          borderRadius: '4px',
                          boxShadow: '0 1px 4px rgba(0, 0, 0, 0.1)',
                          display: 'flex',
                          alignItems: 'center',
                          gap: '6px',
                          fontSize: '12px',
                        }}
                      >
                        <span style={{ fontWeight: 'bold' }}>Zoom:</span>
                        <span
                          onClick={handleZoomOut}
                          onKeyDown={(e) => e.key === 'Enter' && handleZoomOut()}
                          role="button"
                          tabIndex={0}
                          style={{
                            cursor: zoomLevel <= 0.25 ? 'not-allowed' : 'pointer',
                            opacity: zoomLevel <= 0.25 ? 0.5 : 1,
                            fontSize: '14px',
                            fontWeight: 'bold',
                            userSelect: 'none',
                            padding: '2px 4px',
                          }}
                          title="Zoom Out"
                        >
                          −
                        </span>
                        <span style={{ fontSize: '12px', minWidth: '30px', textAlign: 'center' }}>
                          {Math.round(zoomLevel * 100)}%
                        </span>
                        <span
                          onClick={handleZoomIn}
                          onKeyDown={(e) => e.key === 'Enter' && handleZoomIn()}
                          role="button"
                          tabIndex={0}
                          style={{
                            cursor: zoomLevel >= 4 ? 'not-allowed' : 'pointer',
                            opacity: zoomLevel >= 4 ? 0.5 : 1,
                            fontSize: '14px',
                            fontWeight: 'bold',
                            userSelect: 'none',
                            padding: '2px 4px',
                          }}
                          title="Zoom In"
                        >
                          +
                        </span>
                        <span style={{ fontWeight: 'bold', marginLeft: '4px' }}>Pan:</span>
                        <span
                          onClick={handlePanLeft}
                          onKeyDown={(e) => e.key === 'Enter' && handlePanLeft()}
                          role="button"
                          tabIndex={0}
                          style={{
                            cursor: zoomLevel <= 1 ? 'not-allowed' : 'pointer',
                            opacity: zoomLevel <= 1 ? 0.5 : 1,
                            fontSize: '14px',
                            userSelect: 'none',
                            padding: '2px 3px',
                          }}
                          title="Pan Left"
                        >
                          ←
                        </span>
                        <span
                          onClick={handlePanRight}
                          onKeyDown={(e) => e.key === 'Enter' && handlePanRight()}
                          role="button"
                          tabIndex={0}
                          style={{
                            cursor: zoomLevel <= 1 ? 'not-allowed' : 'pointer',
                            opacity: zoomLevel <= 1 ? 0.5 : 1,
                            fontSize: '14px',
                            userSelect: 'none',
                            padding: '2px 3px',
                          }}
                          title="Pan Right"
                        >
                          →
                        </span>
                        <span
                          onClick={handlePanUp}
                          onKeyDown={(e) => e.key === 'Enter' && handlePanUp()}
                          role="button"
                          tabIndex={0}
                          style={{
                            cursor: zoomLevel <= 1 ? 'not-allowed' : 'pointer',
                            opacity: zoomLevel <= 1 ? 0.5 : 1,
                            fontSize: '14px',
                            userSelect: 'none',
                            padding: '2px 3px',
                          }}
                          title="Pan Up"
                        >
                          ↑
                        </span>
                        <span
                          onClick={handlePanDown}
                          onKeyDown={(e) => e.key === 'Enter' && handlePanDown()}
                          role="button"
                          tabIndex={0}
                          style={{
                            cursor: zoomLevel <= 1 ? 'not-allowed' : 'pointer',
                            opacity: zoomLevel <= 1 ? 0.5 : 1,
                            fontSize: '14px',
                            userSelect: 'none',
                            padding: '2px 3px',
                          }}
                          title="Pan Down"
                        >
                          ↓
                        </span>
                        <span
                          onClick={handleResetView}
                          onKeyDown={(e) => e.key === 'Enter' && handleResetView()}
                          role="button"
                          tabIndex={0}
                          style={{
                            cursor: 'pointer',
                            fontSize: '12px',
                            userSelect: 'none',
                            padding: '2px 3px',
                            marginLeft: '2px',
                          }}
                          title="Reset View"
                        >
                          ⟲
                        </span>
                      </Box>
                    </Box>
                  </Box>
                );
              }
              return (
                <Box padding="xl" textAlign="center">
                  No page images available
                </Box>
              );
            })()}
          </Container>
        </div>

        {/* Right side - Form fields - Independently scrollable */}
        <div
          style={{
            width: '50%',
            minWidth: '50%',
            maxWidth: '50%',
            height: '100%',
            display: 'flex',
            flexDirection: 'column',
            flex: '0 0 50%',
            overflow: 'hidden',
          }}
        >
          <Container
            header={<Header variant="h3">Document Data</Header>}
            style={{
              height: '100%',
              display: 'flex',
              flexDirection: 'column',
              overflow: 'hidden',
              flex: 1,
            }}
          >
            <div
              style={{
                flex: 1,
                overflowY: 'auto',
                overflowX: 'hidden',
                padding: '16px',
                boxSizing: 'border-box',
                maxHeight: '800px',
                minHeight: '600px',
              }}
            >
              <Box style={{ minHeight: 'fit-content' }}>
                {inferenceResult ? (
                  <FormFieldRenderer
                    fieldKey="Document Data"
                    value={inferenceResult}
                    onChange={(newValue) => {
                      if (!isReadOnly) {
                        // Update local state immediately for responsive UI
                        const updatedData = { ...localJsonData };
                        if (updatedData.inference_result) {
                          updatedData.inference_result = newValue;
                        } else if (updatedData.inferenceResult) {
                          updatedData.inferenceResult = newValue;
                        } else {
                          // If there's no inference_result field, update the entire object
                          Object.keys(updatedData).forEach((key) => {
                            delete updatedData[key];
                          });
                          Object.keys(newValue).forEach((key) => {
                            updatedData[key] = newValue[key];
                          });
                        }

                        // Update local state immediately for responsive UI
                        setLocalJsonData(updatedData);
                        logger.debug('💨 LOCAL UPDATE - Updated local state immediately');

                        // Debounce expensive parent call
                        if (onChange) {
                          const jsonStart = performance.now();
                          logger.debug('🔄 DEBOUNCED - JSON stringify starting...');

                          try {
                            const jsonString = JSON.stringify(updatedData, null, 2);
                            const jsonEnd = performance.now();
                            logger.debug('✅ DEBOUNCED - JSON stringify completed:', {
                              duration: `${(jsonEnd - jsonStart).toFixed(2)}ms`,
                              jsonLength: jsonString.length,
                            });

                            // Call debounced parent onChange
                            debouncedParentOnChange(jsonString);
                          } catch (error) {
                            logger.error('Error stringifying JSON:', error);
                          }
                        }
                      }
                    }}
                    isReadOnly={isReadOnly}
                    onFieldFocus={handleFieldFocus}
                    onFieldDoubleClick={handleFieldDoubleClick}
                    path={[]}
                    explainabilityInfo={jsonData?.explainability_info}
                    mergedConfig={sectionData?.mergedConfig}
                  />
                ) : (
                  <Box padding="xl" textAlign="center">
                    No data available
                  </Box>
                )}
              </Box>
            </div>
          </Container>
        </div>
      </div>
    </Modal>
  );
};

export default VisualEditorModal;<|MERGE_RESOLUTION|>--- conflicted
+++ resolved
@@ -980,15 +980,9 @@
               ref={pageId === currentPage ? imageRef : null}
               src={pageImages[pageId]}
               alt={`Page ${pageId}`}
-<<<<<<< HEAD
               style={{ 
                 maxWidth: '100%',
                 maxHeight: 'min(70vh, 700px)',
-=======
-              style={{
-                maxWidth: 'none',
-                maxHeight: 'none',
->>>>>>> a0e96d4b
                 width: 'auto',
                 height: 'auto',
                 objectFit: 'contain',
