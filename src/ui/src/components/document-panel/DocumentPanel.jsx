--- conflicted
+++ resolved
@@ -20,12 +20,8 @@
 import DocumentViewers from '../document-viewers/DocumentViewers';
 import SectionsPanel from '../sections-panel';
 import PagesPanel from '../pages-panel';
-<<<<<<< HEAD
-import ChatPanel from '../chat-panel';
+// import ChatPanel from '../chat-panel';
 import { StepFunctionFlowViewer } from '../step-function-flow';
-=======
-// import ChatPanel from '../chat-panel';
->>>>>>> 43a28592
 import useConfiguration from '../../hooks/use-configuration';
 import { getDocumentConfidenceAlertCount } from '../common/confidence-alerts-utils';
 // Uncomment the line below to enable debugging
@@ -552,8 +548,7 @@
       />
       <SectionsPanel sections={item.sections} pages={item.pages} documentItem={item} mergedConfig={mergedConfig} />
       <PagesPanel pages={item.pages} />
-<<<<<<< HEAD
-      <ChatPanel objectKey={item.objectKey} />
+      {/* <ChatPanel objectKey={item.objectKey} /> */}
 
       {/* Step Function Flow Viewer */}
       {item?.executionArn && (
@@ -563,9 +558,6 @@
           onDismiss={() => setIsFlowViewerVisible(false)}
         />
       )}
-=======
-      {/* <ChatPanel objectKey={item.objectKey} /> */}
->>>>>>> 43a28592
     </SpaceBetween>
   );
 };
